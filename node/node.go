package node

import (
	"bytes"
	"crypto/ecdsa"
	"encoding/gob"
	"fmt"
	"math/big"
	"math/rand"
	"net"
	"os"
	"strconv"
	"strings"
	"sync"
	"sync/atomic"
	"time"

	"github.com/ethereum/go-ethereum/crypto"
	"github.com/ethereum/go-ethereum/params"
	"github.com/harmony-one/harmony/blockchain"
	"github.com/harmony-one/harmony/client"
	bft "github.com/harmony-one/harmony/consensus"
	"github.com/harmony-one/harmony/core"
	"github.com/harmony-one/harmony/core/types"
	"github.com/harmony-one/harmony/core/vm"
	"github.com/harmony-one/harmony/crypto/pki"
	hdb "github.com/harmony-one/harmony/db"
	"github.com/harmony-one/harmony/log"
	"github.com/harmony-one/harmony/node/worker"
	"github.com/harmony-one/harmony/p2p"
	"github.com/harmony-one/harmony/p2pv2"
	proto_node "github.com/harmony-one/harmony/proto/node"
	"github.com/harmony-one/harmony/syncing"
	"github.com/harmony-one/harmony/syncing/downloader"
	downloader_pb "github.com/harmony-one/harmony/syncing/downloader/proto"
)

// State is a state of a node.
type State byte

// All constants except the NodeLeader below are for validators only.
const (
	NodeInit           State = iota // Node just started, before contacting BeaconChain
	NodeWaitToJoin                  // Node contacted BeaconChain, wait to join Shard
	NodeJoinedShard                 // Node joined Shard, ready for consensus
	NodeOffline                     // Node is offline
	NodeDoingConsensus              // Node is already doing consensus
	NodeLeader                      // Node is the leader of some shard.
)

// Constants related to doing syncing.
const (
	NotDoingSyncing uint32 = iota
	DoingSyncing
)

const (
	// TimeToSleepForSyncing is the time waiting for node transformed into NodeDoingConsensus
	TimeToSleepForSyncing = time.Second * 30
<<<<<<< HEAD
	// SyncingPortDifference is the difference between the node port and the syncing port.
	SyncingPortDifference = 1000
=======
	waitBeforeJoinShard   = time.Second * 3
	timeOutToJoinShard    = time.Minute * 10
>>>>>>> 8ba07160
)

// NetworkNode ...
type NetworkNode struct {
	SelfPeer p2p.Peer
	IDCPeer  p2p.Peer
}

// Node represents a program (machine) participating in the network
// TODO(minhdoan, rj): consider using BlockChannel *chan blockchain.Block for efficiency.
type Node struct {
	Consensus              *bft.Consensus                     // Consensus object containing all Consensus related data (e.g. committee members, signatures, commits)
	BlockChannel           chan blockchain.Block              // The channel to receive new blocks from Node
	pendingTransactions    []*blockchain.Transaction          // All the transactions received but not yet processed for Consensus
	transactionInConsensus []*blockchain.Transaction          // The transactions selected into the new block and under Consensus process
	blockchain             *blockchain.Blockchain             // The blockchain for the shard where this node belongs
	db                     *hdb.LDBDatabase                   // LevelDB to store blockchain.
	UtxoPool               *blockchain.UTXOPool               // The corresponding UTXO pool of the current blockchain
	CrossTxsInConsensus    []*blockchain.CrossShardTxAndProof // The cross shard txs that is under consensus, the proof is not filled yet.
	CrossTxsToReturn       []*blockchain.CrossShardTxAndProof // The cross shard txs and proof that needs to be sent back to the user client.
	log                    log.Logger                         // Log utility
	pendingTxMutex         sync.Mutex
	crossTxToReturnMutex   sync.Mutex
	ClientPeer             *p2p.Peer      // The peer for the benchmark tx generator client, used for leaders to return proof-of-accept
	Client                 *client.Client // The presence of a client object means this node will also act as a client
	SelfPeer               p2p.Peer       // TODO(minhdoan): it could be duplicated with Self below whose is Alok work.
	IDCPeer                p2p.Peer

	chain     *core.BlockChain // Account Model
	Neighbors sync.Map         // All the neighbor nodes, key is the sha256 of Peer IP/Port, value is the p2p.Peer
	State     State            // State of the Node

	// Account Model
	pendingTransactionsAccount types.Transactions // TODO: replace with txPool
	pendingTxMutexAccount      sync.Mutex
	Chain                      *core.BlockChain
	TxPool                     *core.TxPool
	BlockChannelAccount        chan *types.Block // The channel to receive new blocks from Node
	Worker                     *worker.Worker

	// Syncing component.
	downloaderServer *downloader.Server
	stateSync        *syncing.StateSync
	syncingState     uint32

	// Test only
	TestBankKeys []*ecdsa.PrivateKey
}

// Add new crossTx and proofs to the list of crossTx that needs to be sent back to client
func (node *Node) addCrossTxsToReturn(crossTxs []*blockchain.CrossShardTxAndProof) {
	node.crossTxToReturnMutex.Lock()
	node.CrossTxsToReturn = append(node.CrossTxsToReturn, crossTxs...)
	node.crossTxToReturnMutex.Unlock()
	node.log.Debug("Got more cross transactions to return", "num", len(crossTxs), len(node.pendingTransactions), "node", node)
}

// Add new transactions to the pending transaction list
func (node *Node) addPendingTransactions(newTxs []*blockchain.Transaction) {
	node.pendingTxMutex.Lock()
	node.pendingTransactions = append(node.pendingTransactions, newTxs...)
	node.pendingTxMutex.Unlock()
	node.log.Debug("Got more transactions", "num", len(newTxs), "totalPending", len(node.pendingTransactions), "node", node)
}

// Add new transactions to the pending transaction list
func (node *Node) addPendingTransactionsAccount(newTxs types.Transactions) {
	node.pendingTxMutexAccount.Lock()
	node.pendingTransactionsAccount = append(node.pendingTransactionsAccount, newTxs...)
	node.pendingTxMutexAccount.Unlock()
	node.log.Debug("Got more transactions (account model)", "num", len(newTxs), "totalPending", len(node.pendingTransactionsAccount), "node", node)
}

// Take out a subset of valid transactions from the pending transaction list
// Note the pending transaction list will then contain the rest of the txs
func (node *Node) getTransactionsForNewBlock(maxNumTxs int) ([]*blockchain.Transaction, []*blockchain.CrossShardTxAndProof) {
	node.pendingTxMutex.Lock()
	selected, unselected, invalid, crossShardTxs := node.UtxoPool.SelectTransactionsForNewBlock(node.pendingTransactions, maxNumTxs)
	_ = invalid // invalid txs are discard

	node.log.Debug("Invalid transactions discarded", "number", len(invalid))
	node.pendingTransactions = unselected
	node.pendingTxMutex.Unlock()
	return selected, crossShardTxs
}

// Take out a subset of valid transactions from the pending transaction list
// Note the pending transaction list will then contain the rest of the txs
func (node *Node) getTransactionsForNewBlockAccount(maxNumTxs int) (types.Transactions, []*blockchain.CrossShardTxAndProof) {
	node.pendingTxMutexAccount.Lock()
	selected, unselected, invalid := node.Worker.SelectTransactionsForNewBlock(node.pendingTransactionsAccount, maxNumTxs)
	_ = invalid // invalid txs are discard

	node.log.Debug("Invalid transactions discarded", "number", len(invalid))
	node.pendingTransactionsAccount = unselected
	node.log.Debug("Remaining pending transactions", "number", len(node.pendingTransactionsAccount))
	node.pendingTxMutexAccount.Unlock()
	return selected, nil //TODO: replace cross-shard proofs for account model
}

// StartServer starts a server and process the request by a handler.
func (node *Node) StartServer(port string) {
	if p2p.Version == 1 {
		fmt.Println("going to start server on port:", port)
		//node.log.Debug("Starting server", "node", node, "port", port)
		node.listenOnPort(port)
	} else {
		p2pv2.InitHost(node.SelfPeer.IP, port)
		p2pv2.BindHandler(node.NodeHandlerV1)
		// Hang forever
		<-make(chan struct{})
	}
}

// SetLog sets log for Node.
func (node *Node) SetLog() *Node {
	node.log = log.New()
	return node
}

// Version 0 p2p. Going to be deprecated.
func (node *Node) listenOnPort(port string) {
	addr := net.JoinHostPort("", port)
	listen, err := net.Listen("tcp4", addr)
	if err != nil {
		node.log.Error("Socket listen port failed", "addr", addr, "err", err)
		return
	}
	if listen == nil {
		node.log.Error("Listen returned nil", "addr", addr)
		return
	}
	defer listen.Close()
	backoff := p2p.NewExpBackoff(250*time.Millisecond, 15*time.Second, 2.0)
	for {
		conn, err := listen.Accept()
		if err != nil {
			node.log.Error("Error listening on port.", "port", port,
				"err", err)
			backoff.Sleep()
			continue
		}
		go node.NodeHandler(conn)
	}
}

func (node *Node) String() string {
	return node.Consensus.String()
}

// Count the total number of transactions in the blockchain
// Currently used for stats reporting purpose
func (node *Node) countNumTransactionsInBlockchain() int {
	count := 0
	for _, block := range node.blockchain.Blocks {
		count += len(block.Transactions)
	}
	return count
}

// Count the total number of transactions in the blockchain
// Currently used for stats reporting purpose
func (node *Node) countNumTransactionsInBlockchainAccount() int {
	count := 0
	for curBlock := node.Chain.CurrentBlock(); curBlock != nil; {
		count += len(curBlock.Transactions())
		curBlock = node.Chain.GetBlockByHash(curBlock.ParentHash())
	}
	return count
}

// SerializeNode serializes the node
// https://stackoverflow.com/questions/12854125/how-do-i-dump-the-struct-into-the-byte-array-without-reflection/12854659#12854659
func (node *Node) SerializeNode(nnode *NetworkNode) []byte {
	//Needs to escape the serialization of unexported fields
	var result bytes.Buffer
	encoder := gob.NewEncoder(&result)
	err := encoder.Encode(nnode)
	if err != nil {
		fmt.Println("Could not serialize node")
		fmt.Println("ERROR", err)
		//node.log.Error("Could not serialize node")
	}

	return result.Bytes()
}

// DeserializeNode deserializes the node
func DeserializeNode(d []byte) *NetworkNode {
	var wn NetworkNode
	r := bytes.NewBuffer(d)
	decoder := gob.NewDecoder(r)
	err := decoder.Decode(&wn)
	if err != nil {
		log.Error("Could not de-serialize node 1")
	}
	return &wn
}

// New creates a new node.
func New(consensus *bft.Consensus, db *hdb.LDBDatabase, selfPeer p2p.Peer) *Node {
	node := Node{}

	if consensus != nil {
		// Consensus and associated channel to communicate blocks
		node.Consensus = consensus
		node.BlockChannel = make(chan blockchain.Block)

		// Genesis Block
		// TODO(minh): Use or implement new function in blockchain package for this.
		genesisBlock := &blockchain.Blockchain{}
		genesisBlock.Blocks = make([]*blockchain.Block, 0)
		// TODO(RJ): use miner's address as coinbase address
		coinbaseTx := blockchain.NewCoinbaseTX(pki.GetAddressFromInt(1), "0", node.Consensus.ShardID)
		genesisBlock.Blocks = append(genesisBlock.Blocks, blockchain.NewGenesisBlock(coinbaseTx, node.Consensus.ShardID))
		node.blockchain = genesisBlock

		// UTXO pool from Genesis block
		node.UtxoPool = blockchain.CreateUTXOPoolFromGenesisBlock(node.blockchain.Blocks[0])

		// Initialize level db.
		node.db = db

		// (account model)
		rand.Seed(0)
		len := 1000000
		bytes := make([]byte, len)
		for i := 0; i < len; i++ {
			bytes[i] = byte(rand.Intn(100))
		}
		reader := strings.NewReader(string(bytes))
		genesisAloc := make(core.GenesisAlloc)
		for i := 0; i < 100; i++ {
			testBankKey, _ := ecdsa.GenerateKey(crypto.S256(), reader)
			testBankAddress := crypto.PubkeyToAddress(testBankKey.PublicKey)
			testBankFunds := big.NewInt(10000000000)
			genesisAloc[testBankAddress] = core.GenesisAccount{Balance: testBankFunds}
			node.TestBankKeys = append(node.TestBankKeys, testBankKey)
		}

		database := hdb.NewMemDatabase()
		chainConfig := params.TestChainConfig
		chainConfig.ChainID = big.NewInt(int64(node.Consensus.ShardID)) // Use ChainID as piggybacked ShardID
		gspec := core.Genesis{
			Config:  chainConfig,
			Alloc:   genesisAloc,
			ShardID: uint32(node.Consensus.ShardID),
		}

		_ = gspec.MustCommit(database)
		chain, _ := core.NewBlockChain(database, nil, gspec.Config, node.Consensus, vm.Config{}, nil)

		node.Chain = chain
		node.TxPool = core.NewTxPool(core.DefaultTxPoolConfig, params.TestChainConfig, chain)
		node.BlockChannelAccount = make(chan *types.Block)
		node.Worker = worker.New(params.TestChainConfig, chain, node.Consensus, pki.GetAddressFromPublicKey(selfPeer.PubKey))
	}

	node.SelfPeer = selfPeer

	// Logger
	node.log = log.New()
	if consensus.IsLeader {
		node.State = NodeLeader
	} else {
		node.State = NodeInit
	}

	// Setup initial state of syncing.
	node.syncingState = NotDoingSyncing

	return &node
}

// DoSyncing starts syncing.
func (node *Node) DoSyncing() {
	// If this node is currently doing sync, another call for syncing will be returned immediately.
	if !atomic.CompareAndSwapUint32(&node.syncingState, NotDoingSyncing, DoingSyncing) {
		return
	}
	defer atomic.StoreUint32(&node.syncingState, NotDoingSyncing)
	if node.stateSync != nil {
		node.stateSync = syncing.GetStateSync()
	}
	node.stateSync.StartStateSync(node.GetSyncingPeers(), node.blockchain)
}

// AddPeers adds neighbors nodes
func (node *Node) AddPeers(peers []*p2p.Peer) int {
	count := 0
	for _, p := range peers {
		key := fmt.Sprintf("%v", p.PubKey)
		_, ok := node.Neighbors.Load(key)
		if !ok {
			node.Neighbors.Store(key, *p)
			count++
			continue
		}
		if node.SelfPeer.ValidatorID == -1 && p.IP == node.SelfPeer.IP && p.Port == node.SelfPeer.Port {
			node.SelfPeer.ValidatorID = p.ValidatorID
		}
	}

	if count > 0 {
		node.Consensus.AddPeers(peers)
	}
	return count
}

// GetSyncingPort returns the syncing port.
func GetSyncingPort(nodePort string) string {
	if port, err := strconv.Atoi(nodePort); err == nil {
		return fmt.Sprintf("%d", port-SyncingPortDifference)
	}
	os.Exit(1)
	return ""
}

// GetSyncingPeers returns list of peers.
func (node *Node) GetSyncingPeers() []p2p.Peer {
	res := []p2p.Peer{}
	node.Neighbors.Range(func(k, v interface{}) bool {
		res = append(res, v.(p2p.Peer))
		return true
	})

	for i := range res {
		res[i].Port = GetSyncingPort(res[i].Port)
	}
	return res
}

// JoinShard helps a new node to join a shard.
func (node *Node) JoinShard(leader p2p.Peer) {
	// try to join the shard, with 10 minutes time-out
	backoff := p2p.NewExpBackoff(waitBeforeJoinShard, timeOutToJoinShard, 2)

	for node.State == NodeWaitToJoin {
		backoff.Sleep()
		ping := proto_node.NewPingMessage(node.SelfPeer)
		buffer := ping.ConstructPingMessage()

		// Talk to leader.
		p2p.SendMessage(leader, buffer)
	}
}

// SupportSyncing keeps sleeping until it's doing consensus or it's a leader.
func (node *Node) SupportSyncing() {
	node.InitSyncingServer()
	node.StartSyncingServer()
}

// InitSyncingServer starts downloader server.
func (node *Node) InitSyncingServer() {
	node.downloaderServer = downloader.NewServer(node)
}

// StartSyncingServer starts syncing server.
func (node *Node) StartSyncingServer() {
	node.downloaderServer.Start(node.SelfPeer.IP, GetSyncingPort(node.SelfPeer.Port))
}

// CalculateResponse implements DownloadInterface on Node object.
func (node *Node) CalculateResponse(request *downloader_pb.DownloaderRequest) (*downloader_pb.DownloaderResponse, error) {
	response := &downloader_pb.DownloaderResponse{}
	if request.Type == downloader_pb.DownloaderRequest_HEADER {
		for _, block := range node.blockchain.Blocks {
			response.Payload = append(response.Payload, block.Hash[:])
		}
	} else {
		for i := range request.Hashes {
			block := node.blockchain.FindBlock(request.Hashes[i])
			response.Payload = append(response.Payload, block.Serialize())
		}
	}
	return response, nil
}<|MERGE_RESOLUTION|>--- conflicted
+++ resolved
@@ -55,15 +55,9 @@
 )
 
 const (
-	// TimeToSleepForSyncing is the time waiting for node transformed into NodeDoingConsensus
-	TimeToSleepForSyncing = time.Second * 30
-<<<<<<< HEAD
-	// SyncingPortDifference is the difference between the node port and the syncing port.
-	SyncingPortDifference = 1000
-=======
+	syncingPortDifference = 1000
 	waitBeforeJoinShard   = time.Second * 3
 	timeOutToJoinShard    = time.Minute * 10
->>>>>>> 8ba07160
 )
 
 // NetworkNode ...
@@ -376,7 +370,7 @@
 // GetSyncingPort returns the syncing port.
 func GetSyncingPort(nodePort string) string {
 	if port, err := strconv.Atoi(nodePort); err == nil {
-		return fmt.Sprintf("%d", port-SyncingPortDifference)
+		return fmt.Sprintf("%d", port-syncingPortDifference)
 	}
 	os.Exit(1)
 	return ""
