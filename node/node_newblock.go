--- conflicted
+++ resolved
@@ -130,14 +130,9 @@
 	if block == nil || !core.IsEpochLastBlock(block) {
 		return nil
 	}
-<<<<<<< HEAD
-	nextEpoch := new(big.Int).Add(block.Header().Epoch, common.Big1)
+
+	nextEpoch := new(big.Int).Add(block.Header().Epoch(), common.Big1)
 	return core.GetShardState(nextEpoch)
-=======
-	nextEpoch := new(big.Int).Add(block.Header().Epoch(), common.Big1)
-	shardState := core.GetShardState(nextEpoch)
-	return block.AddShardState(shardState)
->>>>>>> d2b3e8c3
 }
 
 func (node *Node) proposeShardState(block *types.Block) error {
