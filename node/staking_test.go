package node

import (
	"math/big"
	"testing"

	"github.com/ethereum/go-ethereum/common"
	"github.com/harmony-one/harmony/consensus"
	"github.com/harmony-one/harmony/internal/utils"
	"github.com/harmony-one/harmony/p2p"
	"github.com/harmony-one/harmony/p2p/p2pimpl"
)

<<<<<<< HEAD
var (
	amount          = big.NewInt(10)
	blockNum        = big.NewInt(15000)
	lockPeriodCount = big.NewInt(1)
	testAddress     = common.Address{123}
)
=======
func TestUpdateStakingDeposit(t *testing.T) {
	_, pubKey := utils.GenKey("1", "2")
	leader := p2p.Peer{IP: "127.0.0.1", Port: "8882", ConsensusPubKey: pubKey}
	validator := p2p.Peer{IP: "127.0.0.1", Port: "8885"}
	priKey, _, _ := utils.GenKeyP2P("127.0.0.1", "9902")
	host, err := p2pimpl.NewHost(&leader, priKey)
	if err != nil {
		t.Fatalf("newhost failure: %v", err)
	}
	consensus := consensus.New(host, "0", []p2p.Peer{leader, validator}, leader)

	node := New(host, consensus, nil)
	node.CurrentStakes = make(map[common.Address]int64)

	DepositContractPriKey, _ := crypto.GenerateKey()                                  //DepositContractPriKey is pk for contract
	DepositContractAddress := crypto.PubkeyToAddress(DepositContractPriKey.PublicKey) //DepositContractAddress is the address for the contract
	node.StakingContractAddress = DepositContractAddress
	node.AccountKey, _ = crypto.GenerateKey()
	Address := crypto.PubkeyToAddress(node.AccountKey.PublicKey)
	callingFunction := "0xd0e30db0"
	amount := new(big.Int)
	amount.SetString("10", 10)
	dataEnc := common.FromHex(callingFunction) //Deposit Does not take a argument, stake is transferred via amount.
	tx1, err := types.SignTx(types.NewTransaction(0, DepositContractAddress, node.Consensus.ShardID, amount, params.TxGasContractCreation*10, nil, dataEnc), types.HomesteadSigner{}, node.AccountKey)
>>>>>>> 40e48958

func TestUpdateStakingList(t *testing.T) {

	_, pubKey := utils.GenKey("1", "2")
<<<<<<< HEAD
	leader := p2p.Peer{IP: "127.0.0.1", Port: "9882", BlsPubKey: pubKey}
	validator := p2p.Peer{IP: "127.0.0.1", Port: "9885"}
=======
	leader := p2p.Peer{IP: "127.0.0.1", Port: "8882", ConsensusPubKey: pubKey}
	validator := p2p.Peer{IP: "127.0.0.1", Port: "8885"}
>>>>>>> 40e48958
	priKey, _, _ := utils.GenKeyP2P("127.0.0.1", "9902")
	host, err := p2pimpl.NewHost(&leader, priKey)
	if err != nil {
		t.Fatalf("newhost failure: %v", err)
	}
	consensus := consensus.New(host, "0", []p2p.Peer{leader, validator}, leader)
	node := New(host, consensus, nil)

	for i := 0; i < 5; i++ {
		selectedTxs := node.getTransactionsForNewBlock(MaxNumberOfTransactionsPerBlock)
		node.Worker.CommitTransactions(selectedTxs)
		block, _ := node.Worker.Commit()

		node.AddNewBlock(block)
	}

	stakeInfo := &StakeInfo{
		[]common.Address{testAddress},
		[]*big.Int{blockNum},
		[]*big.Int{lockPeriodCount},
		[]*big.Int{amount},
	}

	node.UpdateStakingList(stakeInfo)

	if node.CurrentStakes[testAddress].Cmp(amount) != 0 {
		t.Error("Stake Info is not updated correctly")
	}
}<|MERGE_RESOLUTION|>--- conflicted
+++ resolved
@@ -11,50 +11,18 @@
 	"github.com/harmony-one/harmony/p2p/p2pimpl"
 )
 
-<<<<<<< HEAD
 var (
 	amount          = big.NewInt(10)
 	blockNum        = big.NewInt(15000)
 	lockPeriodCount = big.NewInt(1)
 	testAddress     = common.Address{123}
 )
-=======
-func TestUpdateStakingDeposit(t *testing.T) {
-	_, pubKey := utils.GenKey("1", "2")
-	leader := p2p.Peer{IP: "127.0.0.1", Port: "8882", ConsensusPubKey: pubKey}
-	validator := p2p.Peer{IP: "127.0.0.1", Port: "8885"}
-	priKey, _, _ := utils.GenKeyP2P("127.0.0.1", "9902")
-	host, err := p2pimpl.NewHost(&leader, priKey)
-	if err != nil {
-		t.Fatalf("newhost failure: %v", err)
-	}
-	consensus := consensus.New(host, "0", []p2p.Peer{leader, validator}, leader)
-
-	node := New(host, consensus, nil)
-	node.CurrentStakes = make(map[common.Address]int64)
-
-	DepositContractPriKey, _ := crypto.GenerateKey()                                  //DepositContractPriKey is pk for contract
-	DepositContractAddress := crypto.PubkeyToAddress(DepositContractPriKey.PublicKey) //DepositContractAddress is the address for the contract
-	node.StakingContractAddress = DepositContractAddress
-	node.AccountKey, _ = crypto.GenerateKey()
-	Address := crypto.PubkeyToAddress(node.AccountKey.PublicKey)
-	callingFunction := "0xd0e30db0"
-	amount := new(big.Int)
-	amount.SetString("10", 10)
-	dataEnc := common.FromHex(callingFunction) //Deposit Does not take a argument, stake is transferred via amount.
-	tx1, err := types.SignTx(types.NewTransaction(0, DepositContractAddress, node.Consensus.ShardID, amount, params.TxGasContractCreation*10, nil, dataEnc), types.HomesteadSigner{}, node.AccountKey)
->>>>>>> 40e48958
 
 func TestUpdateStakingList(t *testing.T) {
 
 	_, pubKey := utils.GenKey("1", "2")
-<<<<<<< HEAD
-	leader := p2p.Peer{IP: "127.0.0.1", Port: "9882", BlsPubKey: pubKey}
+	leader := p2p.Peer{IP: "127.0.0.1", Port: "9882", ConsensusPubKey: pubKey}
 	validator := p2p.Peer{IP: "127.0.0.1", Port: "9885"}
-=======
-	leader := p2p.Peer{IP: "127.0.0.1", Port: "8882", ConsensusPubKey: pubKey}
-	validator := p2p.Peer{IP: "127.0.0.1", Port: "8885"}
->>>>>>> 40e48958
 	priKey, _, _ := utils.GenKeyP2P("127.0.0.1", "9902")
 	host, err := p2pimpl.NewHost(&leader, priKey)
 	if err != nil {
