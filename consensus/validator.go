package consensus

import (
	"bytes"
	"encoding/hex"
	"time"

	"github.com/harmony-one/harmony/crypto/bls"
	nodeconfig "github.com/harmony-one/harmony/internal/configs/node"

	"github.com/ethereum/go-ethereum/common"
	"github.com/ethereum/go-ethereum/rlp"
	msg_pb "github.com/harmony-one/harmony/api/proto/message"
	"github.com/harmony-one/harmony/consensus/signature"
	"github.com/harmony-one/harmony/core/types"
	"github.com/harmony-one/harmony/p2p"
)

func (consensus *Consensus) onAnnounce(msg *msg_pb.Message) {
	recvMsg, err := consensus.ParseFBFTMessage(msg)
	if err != nil {
		consensus.getLogger().Error().
			Err(err).
			Uint64("MsgBlockNum", recvMsg.BlockNum).
			Msg("[OnAnnounce] Unparseable leader message")
		return
	}

	// NOTE let it handle its own logs
	if !consensus.onAnnounceSanityChecks(recvMsg) {
		return
	}

	consensus.getLogger().Debug().
		Uint64("MsgViewID", recvMsg.ViewID).
		Uint64("MsgBlockNum", recvMsg.BlockNum).
		Msg("[OnAnnounce] Announce message Added")
	consensus.FBFTLog.AddMessage(recvMsg)
	consensus.mutex.Lock()
	defer consensus.mutex.Unlock()
	consensus.blockHash = recvMsg.BlockHash
	// we have already added message and block, skip check viewID
	// and send prepare message if is in ViewChanging mode
	if consensus.IsViewChangingMode() {
		consensus.getLogger().Debug().
			Msg("[OnAnnounce] Still in ViewChanging Mode, Exiting !!")
		return
	}

	if consensus.checkViewID(recvMsg) != nil {
		if consensus.current.Mode() == Normal {
			consensus.getLogger().Debug().
				Uint64("MsgViewID", recvMsg.ViewID).
				Uint64("MsgBlockNum", recvMsg.BlockNum).
				Msg("[OnAnnounce] ViewID check failed")
		}
		return
	}
	consensus.StartFinalityCount()
	consensus.prepare()
}

func (consensus *Consensus) prepare() {
	priKeys := consensus.getPriKeysInCommittee()

	p2pMsgs := consensus.constructP2pMessages(msg_pb.MessageType_PREPARE, nil, priKeys)

	if err := consensus.broadcastConsensusP2pMessages(p2pMsgs); err != nil {
		consensus.getLogger().Warn().Err(err).Msg("[OnAnnounce] Cannot send prepare message")
	} else {
		consensus.getLogger().Info().
			Str("blockHash", hex.EncodeToString(consensus.blockHash[:])).
			Msg("[OnAnnounce] Sent Prepare Message!!")
	}

	consensus.switchPhase("Announce", FBFTPrepare)
}

// sendCommitMessages send out commit messages to leader
func (consensus *Consensus) sendCommitMessages(blockObj *types.Block) {
	priKeys := consensus.getPriKeysInCommittee()

	// Sign commit signature on the received block and construct the p2p messages
	commitPayload := signature.ConstructCommitPayload(consensus.Blockchain,
		blockObj.Epoch(), blockObj.Hash(), blockObj.NumberU64(), blockObj.Header().ViewID().Uint64())

	p2pMsgs := consensus.constructP2pMessages(msg_pb.MessageType_COMMIT, commitPayload, priKeys)

	if err := consensus.broadcastConsensusP2pMessages(p2pMsgs); err != nil {
		consensus.getLogger().Warn().Err(err).Msg("[sendCommitMessages] Cannot send commit message!!")
	} else {
		consensus.getLogger().Info().
			Uint64("blockNum", consensus.blockNum).
			Hex("blockHash", consensus.blockHash[:]).
			Msg("[sendCommitMessages] Sent Commit Message!!")
	}
}

// if onPrepared accepts the prepared message from the leader, then
// it will send a COMMIT message for the leader to receive on the network.
func (consensus *Consensus) onPrepared(msg *msg_pb.Message) {
	recvMsg, err := consensus.ParseFBFTMessage(msg)
	if err != nil {
		consensus.getLogger().Debug().Err(err).Msg("[OnPrepared] Unparseable validator message")
		return
	}
	consensus.getLogger().Info().
		Uint64("MsgBlockNum", recvMsg.BlockNum).
		Uint64("MsgViewID", recvMsg.ViewID).
		Msg("[OnPrepared] Received prepared message")

	if recvMsg.BlockNum < consensus.blockNum {
		consensus.getLogger().Debug().Uint64("MsgBlockNum", recvMsg.BlockNum).
			Msg("Wrong BlockNum Received, ignoring!")
		return
	}
<<<<<<< HEAD
	if recvMsg.BlockNum > consensus.blockNum+1 {
		consensus.getLogger().Warn().Msgf("[OnPrepared] low consensus block number. Spin sync")
		consensus.spinUpStateSync()
	}
=======
>>>>>>> d65f64a5

	// check validity of prepared signature
	blockHash := recvMsg.BlockHash
	aggSig, mask, err := consensus.ReadSignatureBitmapPayload(recvMsg.Payload, 0)
	if err != nil {
		consensus.getLogger().Error().Err(err).Msg("ReadSignatureBitmapPayload failed!")
		return
	}
	if !consensus.Decider.IsQuorumAchievedByMask(mask) {
		consensus.getLogger().Warn().Msgf("[OnPrepared] Quorum Not achieved.")
		return
	}
	if !aggSig.VerifyHash(mask.AggregatePublic, blockHash[:]) {
		myBlockHash := common.Hash{}
		myBlockHash.SetBytes(consensus.blockHash[:])
		consensus.getLogger().Warn().
			Uint64("MsgBlockNum", recvMsg.BlockNum).
			Uint64("MsgViewID", recvMsg.ViewID).
			Msg("[OnPrepared] failed to verify multi signature for prepare phase")
		return
	}

	// check validity of block
	var blockObj types.Block
	if err := rlp.DecodeBytes(recvMsg.Block, &blockObj); err != nil {
		consensus.getLogger().Warn().
			Err(err).
			Uint64("MsgBlockNum", recvMsg.BlockNum).
			Msg("[OnPrepared] Unparseable block header data")
		return
	}
	// let this handle it own logs
	if !consensus.onPreparedSanityChecks(&blockObj, recvMsg) {
		return
	}
<<<<<<< HEAD
	consensus.getLogger().Info().
		Uint64("MsgBlockNum", recvMsg.BlockNum).
		Uint64("MsgViewID", recvMsg.ViewID).
		Msg("[OnPrepared] Received OnPrepared message11111111")
=======

	if recvMsg.BlockNum > consensus.blockNum {
		consensus.getLogger().Warn().Msgf("[OnPrepared] low consensus block number. Spin sync")
		consensus.spinUpStateSync()
	}

>>>>>>> d65f64a5
	consensus.mutex.Lock()
	defer consensus.mutex.Unlock()
	consensus.getLogger().Info().
		Uint64("MsgBlockNum", recvMsg.BlockNum).
		Uint64("MsgViewID", recvMsg.ViewID).
		Msg("[OnPrepared] Received OnPrepared message222222")

	if consensus.BlockVerifier == nil {
		consensus.getLogger().Debug().Msg("[onPrepared] consensus received message before init. Ignoring")
		return
	}
	if err := consensus.BlockVerifier(&blockObj); err != nil {
		consensus.getLogger().Error().Err(err).Msg("[OnPrepared] Block verification failed")
		return
	}
	consensus.getLogger().Info().
		Uint64("MsgBlockNum", recvMsg.BlockNum).
		Uint64("MsgViewID", recvMsg.ViewID).
		Msg("[OnPrepared] Received OnPrepared message3333")
	consensus.FBFTLog.MarkBlockVerified(&blockObj)

	consensus.getLogger().Info().
		Uint64("MsgBlockNum", recvMsg.BlockNum).
		Uint64("MsgViewID", recvMsg.ViewID).
		Msg("[OnPrepared] Received OnPrepared message44444")
	consensus.FBFTLog.AddBlock(&blockObj)
	consensus.getLogger().Info().
		Uint64("MsgBlockNum", recvMsg.BlockNum).
		Uint64("MsgViewID", recvMsg.ViewID).
		Msg("[OnPrepared] Received OnPrepared message555555")
	// add block field
	blockPayload := make([]byte, len(recvMsg.Block))
	copy(blockPayload[:], recvMsg.Block[:])
	consensus.block = blockPayload
	recvMsg.Block = []byte{} // save memory space
	consensus.FBFTLog.AddMessage(recvMsg)
	consensus.getLogger().Debug().
		Uint64("MsgViewID", recvMsg.ViewID).
		Uint64("MsgBlockNum", recvMsg.BlockNum).
		Hex("blockHash", recvMsg.BlockHash[:]).
		Msg("[OnPrepared] Prepared message and block added")

	if consensus.checkViewID(recvMsg) != nil {
		if consensus.current.Mode() == Normal {
			consensus.getLogger().Debug().
				Uint64("MsgViewID", recvMsg.ViewID).
				Uint64("MsgBlockNum", recvMsg.BlockNum).
				Msg("[OnPrepared] ViewID check failed")
		}
		return
	}
	if recvMsg.BlockNum > consensus.blockNum {
		consensus.getLogger().Debug().
			Uint64("MsgBlockNum", recvMsg.BlockNum).
			Uint64("blockNum", consensus.blockNum).
			Msg("[OnPrepared] Future Block Received, ignoring!!")
		return
	}

	// this is a temp fix for allows FN nodes to earning reward
	if consensus.delayCommit > 0 {
		time.Sleep(consensus.delayCommit)
	}

	// add preparedSig field
	consensus.aggregatedPrepareSig = aggSig
	consensus.prepareBitmap = mask

	// Optimistically add blockhash field of prepare message
	emptyHash := [32]byte{}
	if bytes.Equal(consensus.blockHash[:], emptyHash[:]) {
		copy(consensus.blockHash[:], blockHash[:])
	}

	// tryCatchup is also run in onCommitted(), so need to lock with commitMutex.
	if consensus.current.Mode() != Normal {
		// don't sign the block that is not verified
		consensus.getLogger().Info().Msg("[OnPrepared] Not in normal mode, Exiting!!")
		return
	}

	consensus.sendCommitMessages(&blockObj)
	consensus.switchPhase("onPrepared", FBFTCommit)
}

func (consensus *Consensus) onCommitted(msg *msg_pb.Message) {
	recvMsg, err := consensus.ParseFBFTMessage(msg)
	if err != nil {
		consensus.getLogger().Warn().Msg("[OnCommitted] unable to parse msg")
		return
	}
<<<<<<< HEAD

=======
>>>>>>> d65f64a5
	consensus.getLogger().Info().
		Uint64("MsgBlockNum", recvMsg.BlockNum).
		Uint64("MsgViewID", recvMsg.ViewID).
		Msg("[OnCommitted] Received committed message")

<<<<<<< HEAD
	// It's ok to receive committed message for last block due to pipelining.
	// The committed message for last block could include more signatures now.
	if recvMsg.BlockNum < consensus.blockNum-1 {
		consensus.getLogger().Debug().
			Uint64("MsgBlockNum", recvMsg.BlockNum).
			Msg("Wrong BlockNum Received, ignoring!")
		return
	}
	if recvMsg.BlockNum > consensus.blockNum+1 {
		consensus.getLogger().Info().Msg("[OnCommitted] low consensus block number. Spin up state sync")
		consensus.spinUpStateSync()
	}
=======
	// NOTE let it handle its own logs
	if !consensus.isRightBlockNumCheck(recvMsg) {
		return
	}
>>>>>>> d65f64a5

	consensus.getLogger().Info().
		Uint64("MsgBlockNum", recvMsg.BlockNum).
		Uint64("MsgViewID", recvMsg.ViewID).
		Msg("[OnCommitted] Received committed message11111111")
	aggSig, mask, err := consensus.ReadSignatureBitmapPayload(recvMsg.Payload, 0)
	if err != nil {
		consensus.getLogger().Error().Err(err).Msg("[OnCommitted] readSignatureBitmapPayload failed")
		return
	}
	if !consensus.Decider.IsQuorumAchievedByMask(mask) {
		consensus.getLogger().Warn().Msgf("[OnCommitted] Quorum Not achieved.")
		return
	}

	consensus.mutex.Lock()
	defer consensus.mutex.Unlock()

	consensus.getLogger().Info().
		Uint64("MsgBlockNum", recvMsg.BlockNum).
		Uint64("MsgViewID", recvMsg.ViewID).
		Msg("[OnCommitted] Received committed message222222")
	// Must have the corresponding block to verify committed message.
	blockObj := consensus.FBFTLog.GetBlockByHash(recvMsg.BlockHash)
	if blockObj == nil {
		consensus.getLogger().Debug().
			Uint64("blockNum", recvMsg.BlockNum).
			Uint64("viewID", recvMsg.ViewID).
			Str("blockHash", recvMsg.BlockHash.Hex()).
			Msg("[OnCommitted] Failed finding a matching block for committed message")
		return
	}
<<<<<<< HEAD
	consensus.getLogger().Info().
		Uint64("MsgBlockNum", recvMsg.BlockNum).
		Uint64("MsgViewID", recvMsg.ViewID).
		Msg("[OnCommitted] Received committed message333333")
=======
>>>>>>> d65f64a5
	commitPayload := signature.ConstructCommitPayload(consensus.Blockchain,
		blockObj.Epoch(), blockObj.Hash(), blockObj.NumberU64(), blockObj.Header().ViewID().Uint64())
	if !aggSig.VerifyHash(mask.AggregatePublic, commitPayload) {
		consensus.getLogger().Error().
			Uint64("MsgBlockNum", recvMsg.BlockNum).
			Msg("[OnCommitted] Failed to verify the multi signature for commit phase")
		return
	}

	consensus.getLogger().Info().
		Uint64("MsgBlockNum", recvMsg.BlockNum).
		Uint64("MsgViewID", recvMsg.ViewID).
		Msg("[OnCommitted] Received committed message444444")
	consensus.FBFTLog.AddMessage(recvMsg)

<<<<<<< HEAD
	consensus.getLogger().Info().
		Uint64("MsgBlockNum", recvMsg.BlockNum).
		Uint64("MsgViewID", recvMsg.ViewID).
		Msg("[OnCommitted] Received committed message555555")
=======
	if recvMsg.BlockNum > consensus.blockNum {
		consensus.getLogger().Info().Msg("[OnCommitted] low consensus block number. Spin up state sync")
		consensus.spinUpStateSync()
	}

	consensus.mutex.Lock()
	defer consensus.mutex.Unlock()
>>>>>>> d65f64a5

	consensus.getLogger().Info().
		Uint64("MsgBlockNum", recvMsg.BlockNum).
		Uint64("MsgViewID", recvMsg.ViewID).
		Msg("[OnCommitted] Received committed message666666")
	consensus.aggregatedCommitSig = aggSig
	consensus.commitBitmap = mask

	// If we already have a committed signature received before, check whether the new one
	// has more signatures and if yes, override the old data.
	// Otherwise, simply write the commit signature in db.
	commitSigBitmap, err := consensus.Blockchain.ReadCommitSig(blockObj.NumberU64())
	if err == nil && len(commitSigBitmap) == len(recvMsg.Payload) {
		new := mask.CountEnabled()
		mask.SetMask(commitSigBitmap[bls.BLSSignatureSizeInBytes:])
		cur := mask.CountEnabled()
		if new > cur {
			consensus.Blockchain.WriteCommitSig(blockObj.NumberU64(), recvMsg.Payload)
		}
	} else {
		consensus.Blockchain.WriteCommitSig(blockObj.NumberU64(), recvMsg.Payload)
	}

	consensus.tryCatchup()
	if recvMsg.BlockNum > consensus.blockNum {
		consensus.getLogger().Info().Uint64("MsgBlockNum", recvMsg.BlockNum).Msg("[OnCommitted] OUT OF SYNC")
		return
	}

	if consensus.IsViewChangingMode() {
		consensus.getLogger().Info().Msg("[OnCommitted] Still in ViewChanging mode, Exiting!!")
		return
	}

	if consensus.consensusTimeout[timeoutBootstrap].IsActive() {
		consensus.consensusTimeout[timeoutBootstrap].Stop()
		consensus.getLogger().Debug().Msg("[OnCommitted] Start consensus timer; stop bootstrap timer only once")
	} else {
		consensus.getLogger().Debug().Msg("[OnCommitted] Start consensus timer")
	}
	consensus.consensusTimeout[timeoutConsensus].Start()
}

// Collect private keys that are part of the current committee.
// TODO: cache valid private keys and only update when keys change.
func (consensus *Consensus) getPriKeysInCommittee() []*bls.PrivateKeyWrapper {
	priKeys := []*bls.PrivateKeyWrapper{}
	for i, key := range consensus.priKey {
		if !consensus.IsValidatorInCommittee(key.Pub.Bytes) {
			continue
		}
		priKeys = append(priKeys, &consensus.priKey[i])
	}
	return priKeys
}

func (consensus *Consensus) constructP2pMessages(msgType msg_pb.MessageType, payloadForSign []byte, priKeys []*bls.PrivateKeyWrapper) []*NetworkMessage {
	p2pMsgs := []*NetworkMessage{}
	if consensus.AggregateSig {
		networkMessage, err := consensus.construct(msgType, payloadForSign, priKeys)
		if err != nil {
			logger := consensus.getLogger().Err(err).
				Str("message-type", msgType.String())
			for _, key := range priKeys {
				logger.Str("key", key.Pri.SerializeToHexStr())
			}
			logger.Msg("could not construct message")
		} else {
			p2pMsgs = append(p2pMsgs, networkMessage)
		}

	} else {
		for _, key := range priKeys {
			networkMessage, err := consensus.construct(msgType, payloadForSign, []*bls.PrivateKeyWrapper{key})
			if err != nil {
				consensus.getLogger().Err(err).
					Str("message-type", msgType.String()).
					Str("key", key.Pri.SerializeToHexStr()).
					Msg("could not construct message")
				continue
			}

			p2pMsgs = append(p2pMsgs, networkMessage)
		}
	}
	return p2pMsgs
}

func (consensus *Consensus) broadcastConsensusP2pMessages(p2pMsgs []*NetworkMessage) error {
	groupID := []nodeconfig.GroupID{nodeconfig.NewGroupIDByShardID(nodeconfig.ShardID(consensus.ShardID))}

	for _, p2pMsg := range p2pMsgs {
		// TODO: this will not return immediately, may block
		if consensus.current.Mode() != Listening {
			if err := consensus.msgSender.SendWithoutRetry(
				groupID,
				p2p.ConstructMessage(p2pMsg.Bytes),
			); err != nil {
				return err
			}
		}
	}
	return nil
}

func (consensus *Consensus) spinUpStateSync() {
	select {
	case consensus.BlockNumLowChan <- struct{}{}:
		consensus.current.SetMode(Syncing)
		for _, v := range consensus.consensusTimeout {
			v.Stop()
		}
	default:
	}
}<|MERGE_RESOLUTION|>--- conflicted
+++ resolved
@@ -114,13 +114,6 @@
 			Msg("Wrong BlockNum Received, ignoring!")
 		return
 	}
-<<<<<<< HEAD
-	if recvMsg.BlockNum > consensus.blockNum+1 {
-		consensus.getLogger().Warn().Msgf("[OnPrepared] low consensus block number. Spin sync")
-		consensus.spinUpStateSync()
-	}
-=======
->>>>>>> d65f64a5
 
 	// check validity of prepared signature
 	blockHash := recvMsg.BlockHash
@@ -156,19 +149,12 @@
 	if !consensus.onPreparedSanityChecks(&blockObj, recvMsg) {
 		return
 	}
-<<<<<<< HEAD
-	consensus.getLogger().Info().
-		Uint64("MsgBlockNum", recvMsg.BlockNum).
-		Uint64("MsgViewID", recvMsg.ViewID).
-		Msg("[OnPrepared] Received OnPrepared message11111111")
-=======
 
 	if recvMsg.BlockNum > consensus.blockNum {
 		consensus.getLogger().Warn().Msgf("[OnPrepared] low consensus block number. Spin sync")
 		consensus.spinUpStateSync()
 	}
 
->>>>>>> d65f64a5
 	consensus.mutex.Lock()
 	defer consensus.mutex.Unlock()
 	consensus.getLogger().Info().
@@ -260,16 +246,11 @@
 		consensus.getLogger().Warn().Msg("[OnCommitted] unable to parse msg")
 		return
 	}
-<<<<<<< HEAD
-
-=======
->>>>>>> d65f64a5
 	consensus.getLogger().Info().
 		Uint64("MsgBlockNum", recvMsg.BlockNum).
 		Uint64("MsgViewID", recvMsg.ViewID).
 		Msg("[OnCommitted] Received committed message")
 
-<<<<<<< HEAD
 	// It's ok to receive committed message for last block due to pipelining.
 	// The committed message for last block could include more signatures now.
 	if recvMsg.BlockNum < consensus.blockNum-1 {
@@ -282,12 +263,6 @@
 		consensus.getLogger().Info().Msg("[OnCommitted] low consensus block number. Spin up state sync")
 		consensus.spinUpStateSync()
 	}
-=======
-	// NOTE let it handle its own logs
-	if !consensus.isRightBlockNumCheck(recvMsg) {
-		return
-	}
->>>>>>> d65f64a5
 
 	consensus.getLogger().Info().
 		Uint64("MsgBlockNum", recvMsg.BlockNum).
@@ -320,13 +295,6 @@
 			Msg("[OnCommitted] Failed finding a matching block for committed message")
 		return
 	}
-<<<<<<< HEAD
-	consensus.getLogger().Info().
-		Uint64("MsgBlockNum", recvMsg.BlockNum).
-		Uint64("MsgViewID", recvMsg.ViewID).
-		Msg("[OnCommitted] Received committed message333333")
-=======
->>>>>>> d65f64a5
 	commitPayload := signature.ConstructCommitPayload(consensus.Blockchain,
 		blockObj.Epoch(), blockObj.Hash(), blockObj.NumberU64(), blockObj.Header().ViewID().Uint64())
 	if !aggSig.VerifyHash(mask.AggregatePublic, commitPayload) {
@@ -342,20 +310,10 @@
 		Msg("[OnCommitted] Received committed message444444")
 	consensus.FBFTLog.AddMessage(recvMsg)
 
-<<<<<<< HEAD
-	consensus.getLogger().Info().
-		Uint64("MsgBlockNum", recvMsg.BlockNum).
-		Uint64("MsgViewID", recvMsg.ViewID).
-		Msg("[OnCommitted] Received committed message555555")
-=======
 	if recvMsg.BlockNum > consensus.blockNum {
 		consensus.getLogger().Info().Msg("[OnCommitted] low consensus block number. Spin up state sync")
 		consensus.spinUpStateSync()
 	}
-
-	consensus.mutex.Lock()
-	defer consensus.mutex.Unlock()
->>>>>>> d65f64a5
 
 	consensus.getLogger().Info().
 		Uint64("MsgBlockNum", recvMsg.BlockNum).
