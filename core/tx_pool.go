--- conflicted
+++ resolved
@@ -170,13 +170,8 @@
 	Journal:   "transactions.rlp",
 	Rejournal: time.Hour,
 
-<<<<<<< HEAD
 	PriceLimit: 3e10, // 30 Gwei or Nano
 	PriceBump:  3,
-=======
-	PriceLimit: 3e10, // 30 Gwei/Nano
-	PriceBump:  10,
->>>>>>> d52a7c5b
 
 	AccountSlots: 16,
 	GlobalSlots:  4096,
