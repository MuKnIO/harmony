--- conflicted
+++ resolved
@@ -116,13 +116,8 @@
 		peers: make([]*SyncPeerConfig, ss.peerNumber),
 	}
 	for id := range ss.syncConfig.peers {
-<<<<<<< HEAD
 		ss.syncConfig.peers[id] = &SyncPeerConfig{
-			ip:   peers[id].Ip,
-=======
-		ss.syncConfig.peers[id] = SyncPeerConfig{
 			ip:   peers[id].IP,
->>>>>>> f4ee9aa7
 			port: peers[id].Port,
 		}
 	}
