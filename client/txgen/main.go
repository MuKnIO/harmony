package main

import (
	"flag"
	"fmt"
	"os"
	"path"
	"runtime"
	"sync"
	"time"

	"github.com/ethereum/go-ethereum/rlp"
	"github.com/harmony-one/harmony/client/txgen/txgen"
	"github.com/harmony-one/harmony/core/types"
	"github.com/harmony-one/harmony/p2pv2"

	"github.com/harmony-one/harmony/blockchain"
	"github.com/harmony-one/harmony/client"
	client_config "github.com/harmony-one/harmony/client/config"
	"github.com/harmony-one/harmony/consensus"
	"github.com/harmony-one/harmony/log"
	"github.com/harmony-one/harmony/node"
	"github.com/harmony-one/harmony/p2p"
	proto_node "github.com/harmony-one/harmony/proto/node"
)

var (
	version       string
	builtBy       string
	builtAt       string
	commit        string
	utxoPoolMutex sync.Mutex
)

func printVersion(me string) {
	fmt.Fprintf(os.Stderr, "Harmony (C) 2018. %v, version %v-%v (%v %v)\n", path.Base(me), version, commit, builtBy, builtAt)
	os.Exit(0)
}

func main() {
	accountModel := flag.Bool("account_model", true, "Whether to use account model")
	configFile := flag.String("config_file", "local_config.txt", "file containing all ip addresses and config")
	maxNumTxsPerBatch := flag.Int("max_num_txs_per_batch", 20000, "number of transactions to send per message")
	logFolder := flag.String("log_folder", "latest", "the folder collecting the logs of this execution")
	numSubset := flag.Int("numSubset", 3, "the number of subsets of utxos to process separately")
	duration := flag.Int("duration", 10, "duration of the tx generation in second. If it's negative, the experiment runs forever.")
	versionFlag := flag.Bool("version", false, "Output version info")
	crossShardRatio := flag.Int("cross_shard_ratio", 30, "The percentage of cross shard transactions.")
	flag.Parse()

	if *versionFlag {
		printVersion(os.Args[0])
	}

	// Add GOMAXPROCS to achieve max performance.
	runtime.GOMAXPROCS(1024)

	// Read the configs
	config := client_config.NewConfig()
	config.ReadConfigFile(*configFile)
	shardIDLeaderMap := config.GetShardIDToLeaderMap()

	// Do cross shard tx if there are more than one shard
	setting := txgen.TxGenSettings{
		10000,
		len(shardIDLeaderMap) > 1,
		*maxNumTxsPerBatch,
		*crossShardRatio,
	}

	// TODO(Richard): refactor this chuck to a single method
	// Setup a logger to stdout and log file.
	logFileName := fmt.Sprintf("./%v/txgen.log", *logFolder)
	h := log.MultiHandler(
		log.StdoutHandler,
		log.Must.FileHandler(logFileName, log.LogfmtFormat()), // Log to file
	)
	log.Root().SetHandler(h)

	// Nodes containing utxopools to mirror the shards' data in the network
	nodes := []*node.Node{}
	for shardID := range shardIDLeaderMap {
		node := node.New(&consensus.Consensus{ShardID: shardID}, nil, p2p.Peer{})
		// Assign many fake addresses so we have enough address to play with at first
		node.AddTestingAddresses(setting.NumOfAddress)
		nodes = append(nodes, node)
	}

	// Client/txgenerator server node setup
	clientPeer := config.GetClientPeer()
<<<<<<< HEAD
	consensusObj := consensus.New(*clientPeer, "0", nil, p2p.Peer{})
	clientNode := node.New(consensusObj, nil, *clientPeer)
=======
	consensusObj := consensus.NewConsensus(clientPeer.IP, clientPeer.Port, "0", nil, p2p.Peer{})
	clientNode := node.New(consensusObj, nil)
	// Add self peer.
	// TODO(ricl): setting self peer should be moved into consensus / node New!
	clientNode.SelfPeer = *clientPeer
>>>>>>> 8cddd154

	if clientPeer != nil {
		p2pv2.InitHost(clientPeer.IP, clientPeer.Port) // TODO: this should be moved into client node.
		clientNode.Client = client.NewClient(&shardIDLeaderMap)

		// This func is used to update the client's utxopool when new blocks are received from the leaders
		updateBlocksFunc := func(blocks []*blockchain.Block) {
			log.Debug("Received new block from leader", "len", len(blocks))
			for _, block := range blocks {
				for _, node := range nodes {
					shardID := block.ShardID

					accountBlock := new(types.Block)
					err := rlp.DecodeBytes(block.AccountBlock, accountBlock)
					if err == nil {
						shardID = accountBlock.ShardId()
					}
					if node.Consensus.ShardID == shardID {
						log.Debug("Adding block from leader", "shardID", shardID)
						// Add it to blockchain
						node.AddNewBlock(block)
						utxoPoolMutex.Lock()
						node.UpdateUtxoAndState(block)
						utxoPoolMutex.Unlock()

						if err != nil {
							log.Error("Failed decoding the block with RLP")
						} else {
							fmt.Println("RECEIVED NEW BLOCK ", len(accountBlock.Transactions()))
							node.AddNewBlockAccount(accountBlock)
							node.Worker.UpdateCurrent()
							if err != nil {
								log.Debug("Failed to add new block to worker", "Error", err)
							}
						}
					} else {
						continue
					}
				}
			}
		}
		clientNode.Client.UpdateBlocks = updateBlocksFunc

		// Start the client server to listen to leader's message
		go func() {
			clientNode.StartServer(clientPeer.Port)
		}()
	}
	// Transaction generation process
	time.Sleep(10 * time.Second) // wait for nodes to be ready
	start := time.Now()
	totalTime := float64(*duration)

	client.InitLookUpIntPriKeyMap()
	subsetCounter := 0

	if *accountModel {
		for {
			t := time.Now()
			if totalTime > 0 && t.Sub(start).Seconds() >= totalTime {
				log.Debug("Generator timer ended.", "duration", (int(t.Sub(start))), "startTime", start, "totalTime", totalTime)
				break
			}
			shardIDTxsMap := make(map[uint32]types.Transactions)
			lock := sync.Mutex{}
			var wg sync.WaitGroup
			wg.Add(len(shardIDLeaderMap))

			utxoPoolMutex.Lock()
			log.Warn("STARTING TX GEN", "gomaxprocs", runtime.GOMAXPROCS(0))
			for shardID := range shardIDLeaderMap { // Generate simulated transactions
				go func(shardID uint32) {
					txs, _ := txgen.GenerateSimulatedTransactionsAccount(int(shardID), nodes, setting)

					// TODO: Put cross shard tx into a pending list waiting for proofs from leaders

					lock.Lock()
					// Put txs into corresponding shards
					shardIDTxsMap[shardID] = append(shardIDTxsMap[shardID], txs...)
					lock.Unlock()
					wg.Done()
				}(shardID)
			}
			wg.Wait()
			utxoPoolMutex.Unlock()

			lock.Lock()
			for shardID, txs := range shardIDTxsMap { // Send the txs to corresponding shards
				go func(shardID uint32, txs types.Transactions) {
					SendTxsToLeaderAccount(shardIDLeaderMap[shardID], txs)
				}(shardID, txs)
			}
			lock.Unlock()

			subsetCounter++
			time.Sleep(10000 * time.Millisecond)
		}
	} else {
		for {
			t := time.Now()
			if totalTime > 0 && t.Sub(start).Seconds() >= totalTime {
				log.Debug("Generator timer ended.", "duration", (int(t.Sub(start))), "startTime", start, "totalTime", totalTime)
				break
			}
			shardIDTxsMap := make(map[uint32][]*blockchain.Transaction)
			lock := sync.Mutex{}
			var wg sync.WaitGroup
			wg.Add(len(shardIDLeaderMap))

			utxoPoolMutex.Lock()
			log.Warn("STARTING TX GEN", "gomaxprocs", runtime.GOMAXPROCS(0))
			for shardID := range shardIDLeaderMap { // Generate simulated transactions
				go func(shardID uint32) {
					txs, crossTxs := txgen.GenerateSimulatedTransactions(subsetCounter, *numSubset, int(shardID), nodes, setting)

					// Put cross shard tx into a pending list waiting for proofs from leaders
					if clientPeer != nil {
						clientNode.Client.PendingCrossTxsMutex.Lock()
						for _, tx := range crossTxs {
							clientNode.Client.PendingCrossTxs[tx.ID] = tx
						}
						clientNode.Client.PendingCrossTxsMutex.Unlock()
					}

					lock.Lock()
					// Put txs into corresponding shards
					shardIDTxsMap[shardID] = append(shardIDTxsMap[shardID], txs...)
					for _, crossTx := range crossTxs {
						for curShardID := range client.GetInputShardIDsOfCrossShardTx(crossTx) {
							shardIDTxsMap[curShardID] = append(shardIDTxsMap[curShardID], crossTx)
						}
					}
					lock.Unlock()
					wg.Done()
				}(shardID)
			}
			wg.Wait()
			utxoPoolMutex.Unlock()

			lock.Lock()
			for shardID, txs := range shardIDTxsMap { // Send the txs to corresponding shards
				go func(shardID uint32, txs []*blockchain.Transaction) {
					SendTxsToLeader(shardIDLeaderMap[shardID], txs)
				}(shardID, txs)
			}
			lock.Unlock()

			subsetCounter++
			time.Sleep(10000 * time.Millisecond)
		}
	}

	// Send a stop message to stop the nodes at the end
	msg := proto_node.ConstructStopMessage()
	peers := append(config.GetValidators(), clientNode.Client.GetLeaders()...)
	p2p.BroadcastMessage(peers, msg)
	time.Sleep(3000 * time.Millisecond)
}

// SendTxsToLeader sends txs to leader.
func SendTxsToLeader(leader p2p.Peer, txs []*blockchain.Transaction) {
	log.Debug("[Generator] Sending txs to...", "leader", leader, "numTxs", len(txs))
	msg := proto_node.ConstructTransactionListMessage(txs)
	p2p.SendMessage(leader, msg)
}

// SendTxsToLeaderAccount sends txs to leader account.
func SendTxsToLeaderAccount(leader p2p.Peer, txs types.Transactions) {
	log.Debug("[Generator] Sending account-based txs to...", "leader", leader, "numTxs", len(txs))
	msg := proto_node.ConstructTransactionListMessageAccount(txs)
	p2p.SendMessage(leader, msg)
}<|MERGE_RESOLUTION|>--- conflicted
+++ resolved
@@ -88,16 +88,8 @@
 
 	// Client/txgenerator server node setup
 	clientPeer := config.GetClientPeer()
-<<<<<<< HEAD
 	consensusObj := consensus.New(*clientPeer, "0", nil, p2p.Peer{})
 	clientNode := node.New(consensusObj, nil, *clientPeer)
-=======
-	consensusObj := consensus.NewConsensus(clientPeer.IP, clientPeer.Port, "0", nil, p2p.Peer{})
-	clientNode := node.New(consensusObj, nil)
-	// Add self peer.
-	// TODO(ricl): setting self peer should be moved into consensus / node New!
-	clientNode.SelfPeer = *clientPeer
->>>>>>> 8cddd154
 
 	if clientPeer != nil {
 		p2pv2.InitHost(clientPeer.IP, clientPeer.Port) // TODO: this should be moved into client node.
