package committee

import (
	"encoding/json"
	"math/big"

	"github.com/harmony-one/harmony/crypto/bls"

	"github.com/ethereum/go-ethereum/common"
	bls_core "github.com/harmony-one/bls/ffi/go/bls"
	"github.com/harmony-one/harmony/block"
	"github.com/harmony-one/harmony/core/types"
	common2 "github.com/harmony-one/harmony/internal/common"
	shardingconfig "github.com/harmony-one/harmony/internal/configs/sharding"
	"github.com/harmony-one/harmony/internal/params"
	"github.com/harmony-one/harmony/internal/utils"
	"github.com/harmony-one/harmony/numeric"
	"github.com/harmony-one/harmony/shard"
	"github.com/harmony-one/harmony/staking/availability"
	"github.com/harmony-one/harmony/staking/effective"
	staking "github.com/harmony-one/harmony/staking/types"
	"github.com/pkg/errors"
)

// ValidatorListProvider ..
type ValidatorListProvider interface {
	Compute(
		epoch *big.Int, reader DataProvider,
	) (*shard.State, error)
	ReadFromDB(epoch *big.Int, reader DataProvider) (*shard.State, error)
}

// Reader is committee.Reader and it is the API that committee membership assignment needs
type Reader interface {
	ValidatorListProvider
}

// StakingCandidatesReader ..
type StakingCandidatesReader interface {
	CurrentBlock() *types.Block
	ReadValidatorInformation(addr common.Address) (*staking.ValidatorWrapper, error)
	ReadValidatorSnapshot(addr common.Address) (*staking.ValidatorSnapshot, error)
	ValidatorCandidates() []common.Address
}

// CandidatesForEPoS ..
type CandidatesForEPoS struct {
	Orders                             map[common.Address]effective.SlotOrder
	OpenSlotCountForExternalValidators int
}

// CompletedEPoSRound ..
type CompletedEPoSRound struct {
	MedianStake         numeric.Dec              `json:"epos-median-stake"`
	MaximumExternalSlot int                      `json:"max-external-slots"`
	AuctionWinners      []effective.SlotPurchase `json:"epos-slot-winners"`
	AuctionCandidates   []*CandidateOrder        `json:"epos-slot-candidates"`
}

// CandidateOrder ..
type CandidateOrder struct {
	*effective.SlotOrder
	StakePerKey *big.Int
	Validator   common.Address
}

// MarshalJSON ..
func (p CandidateOrder) MarshalJSON() ([]byte, error) {
	return json.Marshal(struct {
		*effective.SlotOrder
		StakePerKey *big.Int `json:"stake-per-key"`
		Validator   string   `json:"validator"`
	}{
		p.SlotOrder,
		p.StakePerKey,
		common2.MustAddressToBech32(p.Validator),
	})
}

// NewEPoSRound runs a fresh computation of EPoS using
// latest data always
func NewEPoSRound(epoch *big.Int, stakedReader StakingCandidatesReader) (
	*CompletedEPoSRound, error,
) {
	eligibleCandidate, err := prepareOrders(stakedReader)
	if err != nil {
		return nil, err
	}
	maxExternalSlots := shard.ExternalSlotsAvailableForEpoch(
		epoch,
	)
	median, winners := effective.Apply(
		eligibleCandidate, maxExternalSlots,
	)
	auctionCandidates := make([]*CandidateOrder, len(eligibleCandidate))

	i := 0
	for key := range eligibleCandidate {
		// NOTE in principle, a div-by-zero should not
		// happen by this point but the risk of not being explicit about
		// checking is a panic, so the check is worth it
		perKey := big.NewInt(0)
		if l := len(eligibleCandidate[key].SpreadAmong); l > 0 {
			perKey.Set(
				new(big.Int).Div(
					eligibleCandidate[key].Stake, big.NewInt(int64(l)),
				),
			)
		}
		auctionCandidates[i] = &CandidateOrder{
			SlotOrder:   eligibleCandidate[key],
			StakePerKey: perKey,
			Validator:   key,
		}
		i++
	}

	return &CompletedEPoSRound{
		MedianStake:         median,
		MaximumExternalSlot: maxExternalSlots,
		AuctionWinners:      winners,
		AuctionCandidates:   auctionCandidates,
	}, nil
}

func prepareOrders(
	stakedReader StakingCandidatesReader,
) (map[common.Address]*effective.SlotOrder, error) {
	candidates := stakedReader.ValidatorCandidates()
	blsKeys := map[bls.SerializedPublicKey]struct{}{}
	essentials := map[common.Address]*effective.SlotOrder{}
	totalStaked, tempZero := big.NewInt(0), numeric.ZeroDec()

	// Avoid duplicate BLS keys as harmony nodes
	instance := shard.Schedule.InstanceForEpoch(stakedReader.CurrentBlock().Epoch())
	for _, account := range instance.HmyAccounts() {
		pub := &bls_core.PublicKey{}
		if err := pub.DeserializeHexStr(account.BLSPublicKey); err != nil {
			continue
		}
		pubKey := bls.SerializedPublicKey{}
		if err := pubKey.FromLibBLSPublicKey(pub); err != nil {
			continue
		}
		blsKeys[pubKey] = struct{}{}
	}

	for i := range candidates {
		validator, err := stakedReader.ReadValidatorInformation(
			candidates[i],
		)
		if err != nil {
			return nil, err
		}
		snapshot, err := stakedReader.ReadValidatorSnapshot(
			candidates[i],
		)
		if err != nil {
			return nil, err
		}
		if !IsEligibleForEPoSAuction(snapshot, validator) {
			continue
		}

		found := false
		for _, key := range validator.SlotPubKeys {
			if _, ok := blsKeys[key]; ok {
				found = true
			} else {
				blsKeys[key] = struct{}{}
			}
		}

		if found {
			continue
		}

		validatorStake := big.NewInt(0)
		for i := range validator.Delegations {
			validatorStake.Add(
				validatorStake, validator.Delegations[i].Amount,
			)
		}

		totalStaked.Add(totalStaked, validatorStake)

		essentials[validator.Address] = &effective.SlotOrder{
			validatorStake,
			validator.SlotPubKeys,
			tempZero,
		}
	}
	totalStakedDec := numeric.NewDecFromBigInt(totalStaked)

	for _, value := range essentials {
		value.Percentage = numeric.NewDecFromBigInt(value.Stake).Quo(totalStakedDec)
	}

	return essentials, nil
}

// IsEligibleForEPoSAuction ..
func IsEligibleForEPoSAuction(snapshot *staking.ValidatorSnapshot, validator *staking.ValidatorWrapper) bool {
	// This original condition to check whether a validator is in last committee is not stable
	// because cross-links may arrive after the epoch ends and it still got counted into the
	// NumBlocksToSign, making this condition to be true when the validator is actually not in committee
	//if snapshot.Counters.NumBlocksToSign.Cmp(validator.Counters.NumBlocksToSign) != 0 {

	// Check whether the validator is in current committee
	if validator.LastEpochInCommittee.Cmp(snapshot.Epoch) == 0 {
		// validator was in last epoch's committee
		// validator with below-threshold signing activity won't be considered for next epoch
		// and their status will be turned to inactive in FinalizeNewBlock
		computed := availability.ComputeCurrentSigning(snapshot.Validator, validator)
		if computed.IsBelowThreshold {
			return false
		}
	}
	// For validators who were not in last epoch's committee
	// or for those who were and signed enough blocks,
	// the decision is based on the status
	switch validator.Status {
	case effective.Active:
		return true
	default:
		return false
	}
}

<<<<<<< HEAD
// Blockchain is a subset of Engine.Blockchain, just enough to do assignment
=======
// ChainReader is a subset of Engine.Blockchain, just enough to do assignment
>>>>>>> d65f64a5
type ChainReader interface {
	// ReadShardState retrieves sharding state given the epoch number.
	// This api reads the shard state cached or saved on the chaindb.
	// Thus, only should be used to read the shard state of the current chain.
	ReadShardState(epoch *big.Int) (*shard.State, error)
	// GetHeader retrieves a block header from the database by hash and number.
	GetHeaderByHash(common.Hash) *block.Header
	// Config retrieves the blockchain's chain configuration.
	Config() *params.ChainConfig
	// CurrentHeader retrieves the current header from the local chain.
	CurrentHeader() *block.Header
}

// DataProvider ..
type DataProvider interface {
	StakingCandidatesReader
	ChainReader
}

type partialStakingEnabled struct{}

var (
	// WithStakingEnabled ..
	WithStakingEnabled Reader = partialStakingEnabled{}
	// ErrComputeForEpochInPast ..
	ErrComputeForEpochInPast = errors.New("cannot compute for epoch in past")
)

// This is the shard state computation logic before staking epoch.
func preStakingEnabledCommittee(s shardingconfig.Instance) *shard.State {
	shardNum := int(s.NumShards())
	shardHarmonyNodes := s.NumHarmonyOperatedNodesPerShard()
	shardSize := s.NumNodesPerShard()
	hmyAccounts := s.HmyAccounts()
	fnAccounts := s.FnAccounts()
	shardState := &shard.State{}
	// Shard state needs to be sorted by shard ID
	for i := 0; i < shardNum; i++ {
		com := shard.Committee{ShardID: uint32(i)}
		for j := 0; j < shardHarmonyNodes; j++ {
			index := i + j*shardNum // The initial account to use for genesis nodes
			pub := &bls_core.PublicKey{}
			pub.DeserializeHexStr(hmyAccounts[index].BLSPublicKey)
			pubKey := bls.SerializedPublicKey{}
			pubKey.FromLibBLSPublicKey(pub)
			// TODO: directly read address for bls too
			curNodeID := shard.Slot{
				common2.ParseAddr(hmyAccounts[index].Address),
				pubKey,
				nil,
			}
			com.Slots = append(com.Slots, curNodeID)
		}
		// add FN runner's key
		for j := shardHarmonyNodes; j < shardSize; j++ {
			index := i + (j-shardHarmonyNodes)*shardNum
			pub := &bls_core.PublicKey{}
			pub.DeserializeHexStr(fnAccounts[index].BLSPublicKey)
			pubKey := bls.SerializedPublicKey{}
			pubKey.FromLibBLSPublicKey(pub)
			// TODO: directly read address for bls too
			curNodeID := shard.Slot{
				common2.ParseAddr(fnAccounts[index].Address),
				pubKey,
				nil,
			}
			com.Slots = append(com.Slots, curNodeID)
		}
		shardState.Shards = append(shardState.Shards, com)
	}
	return shardState
}

func eposStakedCommittee(
	epoch *big.Int, s shardingconfig.Instance, stakerReader DataProvider,
) (*shard.State, error) {
	shardCount := int(s.NumShards())
	shardState := &shard.State{}
	shardState.Shards = make([]shard.Committee, shardCount)
	hAccounts := s.HmyAccounts()
	shardHarmonyNodes := s.NumHarmonyOperatedNodesPerShard()

	for i := 0; i < shardCount; i++ {
		shardState.Shards[i] = shard.Committee{uint32(i), shard.SlotList{}}
		for j := 0; j < shardHarmonyNodes; j++ {
			index := i + j*shardCount
			pub := &bls_core.PublicKey{}
			if err := pub.DeserializeHexStr(hAccounts[index].BLSPublicKey); err != nil {
				return nil, err
			}
			pubKey := bls.SerializedPublicKey{}
			if err := pubKey.FromLibBLSPublicKey(pub); err != nil {
				return nil, err
			}
			shardState.Shards[i].Slots = append(shardState.Shards[i].Slots, shard.Slot{
				common2.ParseAddr(hAccounts[index].Address),
				pubKey,
				nil,
			})
		}
	}

	// TODO(audit): make sure external validator BLS key are also not duplicate to Harmony's keys
	completedEPoSRound, err := NewEPoSRound(epoch, stakerReader)

	if err != nil {
		return nil, err
	}

	shardBig := big.NewInt(int64(shardCount))
	for i := range completedEPoSRound.AuctionWinners {
		purchasedSlot := completedEPoSRound.AuctionWinners[i]
		shardID := int(new(big.Int).Mod(purchasedSlot.Key.Big(), shardBig).Int64())
		shardState.Shards[shardID].Slots = append(
			shardState.Shards[shardID].Slots, shard.Slot{
				purchasedSlot.Addr,
				purchasedSlot.Key,
				&purchasedSlot.EPoSStake,
			},
		)
	}

	return shardState, nil
}

// ReadFromDB is a wrapper on ReadShardState
func (def partialStakingEnabled) ReadFromDB(
	epoch *big.Int, reader DataProvider,
) (newSuperComm *shard.State, err error) {
	return reader.ReadShardState(epoch)
}

// Compute is single entry point for
// computing a new super committee, aka new shard state
func (def partialStakingEnabled) Compute(
	epoch *big.Int, stakerReader DataProvider,
) (newSuperComm *shard.State, err error) {
	preStaking := true
	if stakerReader != nil {
		config := stakerReader.Config()
		if config.IsStaking(epoch) {
			preStaking = false
		}
	}

	instance := shard.Schedule.InstanceForEpoch(epoch)
	if preStaking {
		// Pre-staking shard state doesn't need to set epoch (backward compatible)
		return preStakingEnabledCommittee(instance), nil
	}
	// Sanity check, can't compute against epochs in past
	if e := stakerReader.CurrentHeader().Epoch(); epoch.Cmp(e) == -1 {
		utils.Logger().Error().Uint64("header-epoch", e.Uint64()).
			Uint64("compute-epoch", epoch.Uint64()).
			Msg("Tried to compute committee for epoch in past")
		return nil, ErrComputeForEpochInPast
	}
	utils.AnalysisStart("computeEPoSStakedCommittee")
	shardState, err := eposStakedCommittee(epoch, instance, stakerReader)
	utils.AnalysisEnd("computeEPoSStakedCommittee")

	if err != nil {
		return nil, err
	}

	// Set the epoch of shard state
	shardState.Epoch = big.NewInt(0).Set(epoch)
	utils.Logger().Info().
		Uint64("computed-for-epoch", epoch.Uint64()).
		Msg("computed new super committee")
	return shardState, nil
}<|MERGE_RESOLUTION|>--- conflicted
+++ resolved
@@ -227,11 +227,7 @@
 	}
 }
 
-<<<<<<< HEAD
-// Blockchain is a subset of Engine.Blockchain, just enough to do assignment
-=======
 // ChainReader is a subset of Engine.Blockchain, just enough to do assignment
->>>>>>> d65f64a5
 type ChainReader interface {
 	// ReadShardState retrieves sharding state given the epoch number.
 	// This api reads the shard state cached or saved on the chaindb.
